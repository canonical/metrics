    httplib2
    gitpython
    google-api-python-client
    prometheus_client
    psycopg2
<<<<<<< HEAD
    bs4
=======
    requests
>>>>>>> 68a078cb
<|MERGE_RESOLUTION|>--- conflicted
+++ resolved
@@ -1,10 +1,7 @@
+    bs4
     httplib2
     gitpython
     google-api-python-client
     prometheus_client
     psycopg2
-<<<<<<< HEAD
-    bs4
-=======
-    requests
->>>>>>> 68a078cb
+    requests