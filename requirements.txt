    httplib2
    gitpython
<<<<<<< HEAD
    google-api-python-client
    prometheus_client
=======
    prometheus_client
    psycopg2
>>>>>>> ea3f15cf
<|MERGE_RESOLUTION|>--- conflicted
+++ resolved
@@ -1,9 +1,5 @@
     httplib2
     gitpython
-<<<<<<< HEAD
     google-api-python-client
     prometheus_client
-=======
-    prometheus_client
-    psycopg2
->>>>>>> ea3f15cf
+    psycopg2