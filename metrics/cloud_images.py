--- conflicted
+++ resolved
@@ -13,12 +13,8 @@
 from collections import defaultdict
 import distro_info  # pylint: disable=wrong-import-order
 import requests
-<<<<<<< HEAD
-from prometheus_client import CollectorRegistry, Gauge
+
 from metrics.helpers.sstreams import UbuntuCloudImages, ifilter
-=======
-
->>>>>>> e01659a4
 from metrics.helpers import util
 
 logging.basicConfig(stream=sys.stdout, level=logging.DEBUG)
@@ -45,27 +41,6 @@
     if match is None:
         raise Exception('No serial found in {}'.format(serial_str))
     return int(match.group(0))
-
-
-def _gen_influx_metric(measurement, value, **kwargs):
-    """
-    Generate InfluxDB-shaped datapoint dictionary.
-
-    :param measurement: measurement suffix
-    :param value: measurement value
-    :param kwargs: dict of tags to associate with the measurement
-    :return: dict, influx-db shaped datapoint
-    """
-    tags = {k: None for k in ['image_type', 'cloud', 'release']}
-    tags.update({'job': 'cloud-image-count-foundations'})
-    tags.update(kwargs)
-
-    return {
-        'time': datetime.datetime.utcnow(),
-        'measurement': 'foundations_cloud_images_'+measurement,
-        'tags': tags,
-        'fields': {'value': value},
-    }
 
 
 def get_current_download_serials(download_root):
@@ -163,31 +138,30 @@
     return (TODAY - serial_datetime.date()).days
 
 
-<<<<<<< HEAD
-def _create_gauges():
-    registry = CollectorRegistry()
-    counts = Gauge('foundations_cloud_images_published',
-                   'The number of cloud images published',
-                   ['image_type', 'cloud', 'release', 'arch'],
-                   registry=registry)
-    latest_serial = Gauge('foundations_cloud_images_current_serial',
-                          'The date portion of the latest serial',
-                          ['image_type', 'cloud', 'release'],
-                          registry=registry)
-    latest_serial_age = Gauge(
-        'foundations_cloud_images_current_serial_age',
-        'The time in days between the last serial and today',
-        ['image_type', 'cloud', 'release'], registry=registry)
-
-    return registry, (counts, latest_serial, latest_serial_age)
-
-
-def set_gauges_from_stats(stats, gauges):
-=======
-def do_aws_specific_collection(cloud_name, image_type, metrics_collection):
->>>>>>> e01659a4
-    """
-    Assign gauges from the output of parse_simplestreams_for_images.
+def _gen_influx_metric(measurement, value, **kwargs):
+    """
+    Generate InfluxDB-shaped datapoint dictionary.
+
+    :param measurement: measurement suffix
+    :param value: measurement value
+    :param kwargs: dict of tags to associate with the measurement
+    :return: dict, influx-db shaped datapoint
+    """
+    tags = {k: None for k in ['image_type', 'cloud', 'release']}
+    tags.update({'job': 'cloud-image-count-foundations'})
+    tags.update(kwargs)
+
+    return {
+        'time': datetime.datetime.utcnow(),
+        'measurement': 'foundations_cloud_images_'+measurement,
+        'tags': tags,
+        'fields': {'value': value},
+    }
+
+
+def set_metrics_from_stats(metrics, stats):
+    """
+    Generate metrics from the output of parse_simplestreams_for_images.
 
     <stat_entry> looks like: {lastest_serial: 20180901, age: 866, count: 1}
     stats shoud look like:
@@ -196,80 +170,51 @@
                   | - [by-arch] = { amd64: <stat_entry> }
 
     :param stats: a dict as described above
-    :param gauges: a tuple of count, latest_serial, latest_serial_age gauges
-    :return: void
-    """
-<<<<<<< HEAD
+    :param metrics: a list of influxdb-shaped metric dicts
+    """
     for image_type, clouds in stats.items():
         for cloud_name, releases in clouds.items():
             for release, stat_entry in releases.items():
-                _set_gauges_from_stat_item(gauges,
-                                           (image_type, cloud_name, release),
-                                           stat_entry)
-
-
-def _set_gauges_from_stat_item(gauges, path, stat_entry):
-    count_gauge, latest_serial_gauge, latest_serial_age_gauge = gauges
+                _set_metrics_from_stat_item(metrics,
+                                            (image_type, cloud_name, release),
+                                            stat_entry)
+
+
+def _set_metrics_from_stat_item(metrics_collection, path, stat_entry):
     image_type, cloud_name, release = path
 
+    tags = dict(image_type=image_type, cloud=cloud_name, release=release)
+
     for arch, stat in stat_entry['by-arch'].items():
-        count_gauge.labels(
-            image_type, cloud_name, release, arch
-        ).set(stat['count'])
+        metrics_collection.append(_gen_influx_metric(
+            'published',
+            stat['count'],
+            arch=arch,
+            **tags
+        ))
 
     if 'latest_serial' in stat_entry:
-        latest_serial_gauge.labels(
-            image_type, cloud_name, release
-        ).set(stat_entry['latest_serial'])
-
-        latest_serial_age_gauge.labels(
-            image_type, cloud_name, release
-        ).set(stat_entry['age'])
+        metrics_collection.append(_gen_influx_metric(
+            'current_serial', stat_entry['latest_serial'], **tags))
+        metrics_collection.append(_gen_influx_metric(
+            'current_serial_age', stat_entry['age'], **tags))
 
     if len(stat_entry['by-machine']) > 1:
         for machine_type, stat in stat_entry['by-machine'].items():
             if 'latest_serial' not in stat:
                 continue
 
-            cloud_variant = cloud_name + ':' + machine_type
-            latest_serial_gauge.labels(image_type, cloud_variant, release)\
-                .set(stat['latest_serial'])
-
-            latest_serial_age_gauge.labels(image_type, cloud_variant, release)\
-                .set(stat['age'])
-=======
-    image_counts, aws_latest_serials = parse_simplestreams_for_images(
-        cloud_name, image_type)
-    latest_serials = {}
-    for release in aws_latest_serials:
-        # Some virt/storage combinations should be ignored, so we filter those
-        # out before we do anything else
-        aws_latest_serials[release] = {
-            k: v for k, v in aws_latest_serials[release].items()
-            if k not in AWS_VIRT_STORE_SKIPS.get(release, [])}
-        # aws_latest_serials contains an entry for each virt/storage combo; we
-        # want to use the oldest as the main cloud entry
-        latest_serials[release] = min(aws_latest_serials[release].values())
-        for virt_store in aws_latest_serials[release]:
-            aws_cloud_name = '{}:{}'.format(cloud_name, virt_store)
-            serial = aws_latest_serials[release][virt_store]
-            age = _determine_serial_age(serial)
-
-            tags = dict(image_type=image_type, cloud=aws_cloud_name,
-                        release=release)
-            metrics_collection.append(
-                _gen_influx_metric('current_serial', serial, **tags))
-            metrics_collection.append(
-                _gen_influx_metric('current_serial_age', age, **tags))
-
-    return image_counts, latest_serials
->>>>>>> e01659a4
+            tags['cloud'] = cloud_name + ':' + machine_type
+
+            metrics_collection.append(_gen_influx_metric(
+                'current_serial', stat['latest_serial'], **tags))
+            metrics_collection.append(_gen_influx_metric(
+                'current_serial_age', stat['age'], **tags))
 
 
 def collect(dryrun=False):
     """Push published cloud image counts."""
-<<<<<<< HEAD
-    registry, gauges = _create_gauges()
+    metrics_collection = []
     mirror = UbuntuCloudImages()
 
     release_clouds = ifilter('index_path = releases') & ifilter(
@@ -286,7 +231,7 @@
     print('Finding serials for non-aws clouds...')
     images = mirror.get_product_items(-aws_clouds, interesting_images)
     stats = parse_simplestreams_for_images(images)
-    set_gauges_from_stats(stats, gauges)
+    set_metrics_from_stats(metrics_collection, stats)
 
     print('Finding serials for AWS clouds...')
     aws_deprecated = (ifilter('release = xenial') &
@@ -296,78 +241,15 @@
     aws_images = mirror.get_product_items(aws_clouds,
                                           interesting_images & -aws_deprecated)
     aws_stats = parse_simplestreams_for_images(aws_images)
-    set_gauges_from_stats(aws_stats, gauges)
-=======
-    metrics_collection = []
-
-    for image_type in ['daily', 'release']:
-        for cloud_name in CLOUD_NAMES[image_type]:
-            print('Counting {} images for {}...'.format(image_type,
-                                                        cloud_name))
-            if 'aws' in cloud_name:
-                image_counts, latest_serials = do_aws_specific_collection(
-                    cloud_name, image_type, metrics_collection)
-            else:
-                image_counts, latest_serials = parse_simplestreams_for_images(
-                    cloud_name, image_type)
-            for release in image_counts:
-                for arch in image_counts[release]:
-                    count = image_counts[release][arch]
-                    print('Found {} {} images for {} {} {}'.format(
-                        count, image_type, cloud_name, release, arch))
-
-                    metrics_collection.append(_gen_influx_metric(
-                        'published',
-                        count,
-                        image_type=image_type,
-                        cloud=cloud_name,
-                        release=release,
-                        arch=arch
-                    ))
-
-            for release in latest_serials:
-                serial = latest_serials[release]
-                age = _determine_serial_age(serial)
-
-                tags = dict(image_type=image_type, cloud=cloud_name,
-                            release=release)
-                metrics_collection.append(
-                    _gen_influx_metric('current_serial', serial, **tags))
-                metrics_collection.append(
-                    _gen_influx_metric('current_serial_age', age, **tags))
-
-            if not dryrun:
-                print('Pushing data...')
-                util.influxdb_insert(metrics_collection)
-            else:
-                import pprint
-                pprint.pprint(metrics_collection)
-            metrics_collection = []
->>>>>>> e01659a4
+    set_metrics_from_stats(metrics_collection, aws_stats)
 
     print('Finding serials for docker-core...')
     docker_core_serials = get_current_download_serials(DOCKER_CORE_ROOT)
-
-    count_gauge, latest_serial_gauge, latest_serial_age_gauge = gauges
-
     for release, serial in docker_core_serials.items():
         age = _determine_serial_age(serial)
         print('Found {} latest serial: {} ({} days old)'.format(
             release, serial, age))
 
-<<<<<<< HEAD
-        latest_serial_gauge.labels(
-            'daily', 'docker-core', release).set(serial)
-        latest_serial_age_gauge.labels(
-            'daily', 'docker-core', release).set(age)
-
-    if not dryrun:
-        print('Pushing data...')
-        util.push2gateway('cloud-image-count-foundations', registry)
-    else:
-        from prometheus_client import generate_latest
-        print(generate_latest(registry).decode('utf-8'))
-=======
         tags = dict(image_type='daily', cloud='docker-core', release=release)
         metrics_collection.append(
             _gen_influx_metric('current_serial', serial, **tags))
@@ -380,7 +262,6 @@
     else:
         import pprint
         pprint.pprint(metrics_collection)
->>>>>>> e01659a4
 
 
 if __name__ == '__main__':
